--- conflicted
+++ resolved
@@ -34,11 +34,8 @@
 mod insertable;
 mod query_id;
 mod queryable;
-<<<<<<< HEAD
 mod queryable_by_name;
-=======
 mod sql_type;
->>>>>>> 11743171
 
 use diagnostic_shim::*;
 
@@ -83,15 +80,14 @@
     expand_derive(input, queryable::derive)
 }
 
-<<<<<<< HEAD
 #[proc_macro_derive(QueryableByName, attributes(table_name, column_name, sql_type, diesel))]
 pub fn derive_queryable_by_name(input: TokenStream) -> TokenStream {
     expand_derive(input, queryable_by_name::derive)
-=======
+}
+
 #[proc_macro_derive(SqlType, attributes(postgres, sqlite_type, mysql_type))]
 pub fn derive_sql_type(input: TokenStream) -> TokenStream {
     expand_derive(input, sql_type::derive)
->>>>>>> 11743171
 }
 
 fn expand_derive(
