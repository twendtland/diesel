--- conflicted
+++ resolved
@@ -23,15 +23,9 @@
 serde_json = { version = ">=0.8.0, <2.0", optional = true }
 time = { version = "0.1", optional = true }
 url = { version = "1.4.0", optional = true }
-<<<<<<< HEAD
-uuid = { version = ">=0.2.0, <0.7.0", optional = true, features = ["use_std"] }
-ipnetwork = { version = "0.12.2", optional = true }
-num-bigint = { version = ">=0.1.41, <0.3", optional = true }
-=======
 uuid = { version = ">=0.2.0, <0.8.0", optional = true, features = ["use_std"] }
 ipnetwork = { version = ">=0.12.2, <0.14.0", optional = true }
-num-bigint = { version = "0.1.41", optional = true }
->>>>>>> 42d5b831
+num-bigint = { version = ">=0.1.41, <0.3", optional = true }
 num-traits = { version = "0.2", optional = true }
 num-integer = { version = "0.1.32", optional = true }
 bigdecimal = { version = ">= 0.0.10, < 0.0.15", optional = true }
